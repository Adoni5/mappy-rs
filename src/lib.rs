//! A multithreaded minimap2 mappy clone in rust.
//! Serves as a drop in for mappy in single threaded mode.
//! Designed for use with readfish https://github.com/LooseLab/readfish/
#![deny(missing_docs)]
#![deny(clippy::missing_docs_in_private_items)]

use crossbeam::channel::{bounded, Receiver, RecvError, Sender};
use crossbeam::queue::ArrayQueue;
use fnv::FnvHashMap;
use itertools::all;
use pyo3::exceptions::{
    PyKeyError, PyNotImplementedError, PyRuntimeError, PyTypeError, PyValueError,
};
use pyo3::prelude::*;
use pyo3::pyclass::IterNextOutput;
use pyo3::types::{PyIterator, PyList, PySequence, PyTuple};
use pyo3::FromPyObject;
use std::collections::HashMap;
use std::fmt::{Display, Formatter};
use std::mem;
use std::sync::{Arc, Mutex};
use std::time::Duration;
<<<<<<< HEAD
use std::{mem, thread};
=======
>>>>>>> 9816afa2

/// Strand enum
#[pyclass]
#[derive(Debug, PartialEq, Eq, Copy, Clone)]
pub enum Strand {
    /// Maps to the forward strand
    Forward,
    /// Maps to the Reverse strand
    Reverse,
}

/// Enum containing results from multithreaded Alignment
#[derive(Debug, Clone)]
enum WorkQueue<T> {
    /// Lemme see you work work work work, shorty sumthin sumthin
    Work(T),
    /// The threads are finished
    Done,
    /// Result of multi threaded mapping queue
    Result(T),
    /// All threads have finished
    Finished,
}

/// Implement `Display` for `Strand`.
impl Display for Strand {
    fn fmt(&self, f: &mut Formatter) -> std::fmt::Result {
        let strand_string = match self {
            Strand::Forward => String::from("+"),
            Strand::Reverse => String::from("-"),
        };
        write!(f, "{strand_string}")
    }
}

#[pymethods]
impl Strand {
    /// String representation of the strand
    fn __str__(&self) -> String {
        format!("{}", &self)
    }
}

impl Strand {
    /// Convert the minimap2 crate strand to the strand enum found in our crate.
    fn from_mm2_strand(strand: minimap2::Strand) -> Strand {
        match strand {
            minimap2::Strand::Forward => Strand::Forward,
            minimap2::Strand::Reverse => Strand::Reverse,
        }
    }
}

/// Result of an alignment.
/// Attributes can be accessed using the `minimap2/mappy` attribute names, or
/// longer form methods.
///
/// # Examples
///
/// ```
///     use mappy_rs::{Mapping, Strand};
///     let m = Mapping {
///         query_start: 32,
///         query_end: 33,
///         strand: Strand::Forward,
///         target_name: String::from("Shark_bait"),
///         target_len: 10,
///         target_start: 10,
///         target_end: 11,
///         match_len: 10,
///         block_len: 10,
///         mapq: 69,
///         is_primary: true,
///         cigar: vec![(10, 11)],
///         NM: 10,
///         MD: None,
///         cs: None
///     };
///     // valid
///     assert!(m.target_start == 10); // also gets the mapping start
/// ```
///
/// In python this can be referenced as mapping.r_st or mapping.target_start.
#[pyclass]
#[derive(Debug, Clone, PartialEq, Eq)]
#[allow(non_snake_case)]
pub struct Mapping {
    /// Mapping start on the query DNA sequence
    #[pyo3(get)]
    pub query_start: i32,
    /// Mapping end on the query DNA sequence
    #[pyo3(get)]
    pub query_end: i32,
    /// DNA strand the mapping is on (Forward or reverse)
    pub strand: Strand,
    /// The name of the chromosome/contig mapped to
    #[pyo3(get)]
    pub target_name: String,
    /// Length of the target contig mapped to
    #[pyo3(get)]
    pub target_len: i32,
    /// Mapping start on the contig mapped to
    #[pyo3(get)]
    pub target_start: i32,
    /// Mapping end on the contig mapped to
    #[pyo3(get)]
    pub target_end: i32,
    /// Match length of the alignment
    #[pyo3(get)]
    pub match_len: i32,
    /// Block length of the alignment (includes gaps)
    #[pyo3(get)]
    pub block_len: i32,
    /// Alignment quality between 0-255, with 255 for missing.
    #[pyo3(get)]
    pub mapq: u32,
    /// Alignment is primary or not
    #[pyo3(get)]
    pub is_primary: bool,
    /// The CIGAR operations/numbers of the alignment
    #[pyo3(get)]
    pub cigar: Vec<(u32, u8)>,
    /// Total number of matchs, mismatches and gaps in the alignment
    #[pyo3(get)]
    pub NM: i32,
    /// MD string of the alignment
    #[pyo3(get)]
    pub MD: Option<String>,
    /// CIGAR string
    #[pyo3(get)]
    pub cs: Option<String>,
}

/// Implement `Display` for `Mapping`. Writes out a paf formatted Mapping result.
/// NB. As the paf record spec describes, this will not include the `query name` and `query length`
/// fields.
impl Display for Mapping {
    fn fmt(&self, f: &mut Formatter) -> std::fmt::Result {
        let tp = if self.is_primary { "tp:A:P" } else { "tp:A:S" };
        let cigar = self.get_cigar_str().unwrap();
        write!(
            f,
            "{}\t{}\t{}\t{}\t{}\t{}\t{}\t{}\t{}\t{}\t{}\tcg:Z:{}",
            self.query_start,
            self.query_end,
            self.strand,
            self.target_name,
            self.target_len,
            self.target_start,
            self.target_end,
            self.match_len,
            self.block_len,
            self.mapq,
            tp,
            cigar
        )
    }
}

/// Selection of python methods for an Alignment Mapping.
#[pymethods]
impl Mapping {
    /// Implement the python `repr()` method.
    fn __repr__(&self) -> String {
        format!("{self:#?}")
    }

    /// Implement the string representation in python.
    fn __str__(&self) -> String {
        format!("{self}")
    }

    /// Get the target name from a `Mapping`. Alias for `mappy.Alignment.ctg`
    #[getter(ctg)]
    fn get_target_name(&self) -> PyResult<String> {
        Ok(self.target_name.clone())
    }
    /// Get the target contig length from a `Mapping`. Alias for `mappy.Alignment.ctg_len`
    #[getter(ctg_len)]
    fn get_target_len(&self) -> PyResult<i32> {
        Ok(self.target_len)
    }

    /// Get the mapping start on the reference from a `Mapping`. Alias for `mappy.Alignment.r_st`
    #[getter(r_st)]
    fn get_target_start(&self) -> PyResult<i32> {
        Ok(self.target_start)
    }

    /// Get the mapping end on the reference from a `Mapping`. Alias for `mappy.Alignment.r_en`
    #[getter(r_en)]
    fn get_target_end(&self) -> PyResult<i32> {
        Ok(self.target_end)
    }

    /// Get the mapping start on the query sequence from a `Mapping`. Alias for `mappy.Alignment.q_st`
    #[getter(q_st)]
    fn get_query_start(&self) -> PyResult<i32> {
        Ok(self.query_start)
    }

    /// Get the mapping end on the query sequence from a `Mapping`. Alias for `mappy.Alignment.q_en`
    #[getter(q_en)]
    fn get_query_end(&self) -> PyResult<i32> {
        Ok(self.query_end)
    }

    /// Get the strand from a `Mapping`. Alias for `mappy.Alignment.strand`
    #[getter(strand)]
    fn get_strand(&self) -> PyResult<i32> {
        Ok(match self.strand {
            Strand::Forward => 1,
            Strand::Reverse => -1,
        })
    }

    /// Get the alignment block length from a `Mapping`. Alias for `mappy.Alignment.blen`
    #[getter(blen)]
    fn get_block_len(&self) -> PyResult<i32> {
        Ok(self.block_len)
    }

    /// Get the match length from a `Mapping`. Alias for `mappy.Aignment.mlen`
    #[getter(mlen)]
    fn get_match_len(&self) -> PyResult<i32> {
        Ok(self.match_len)
    }

    /// Get the cigar string from a `Mapping`. Alias for `mappy.Alignment.cigar_str`
    #[getter(cigar_str)]
    fn get_cigar_str(&self) -> PyResult<String> {
        let strs = self
            .cigar
            .clone()
            .into_iter()
            .map(|(n, op)| {
                let c = match op {
                    0 => "M",
                    1 => "I",
                    2 => "D",
                    3 => "N",
                    4 => "S",
                    5 => "H",
                    6 => "P",
                    7 => "=",
                    8 => "X",
                    _ => return Err("Invalid CIGAR code `{op}`"),
                };
                Ok(format!("{n}{c}"))
            })
            .collect::<Result<Vec<_>, _>>();
        match strs {
            Ok(cstr) => Ok(cstr.join("")),
            Err(err) => Err(PyValueError::new_err(err)),
        }
    }

    /// Return whether this `Mapping` is a primary mapping. Alias for `mappy.Alignment.is_primary`
    #[getter(is_primary)]
    fn get_is_primary(&self) -> PyResult<bool> {
        Ok(self.is_primary)
    }
}

/// Aligner struct, mimicking minimap2's python interface
#[pyclass(unsendable)]
#[allow(clippy::type_complexity)]

pub struct Aligner {
    /// Inner minimap2::Aligner
    pub aligner: minimap2::Aligner,
    /// Number of mapping threads
    n_threads: usize,
    /// thread handles
    _handles: Arc<Mutex<Vec<std::thread::JoinHandle<()>>>>,
    /// stop the threads
    stop: Arc<Mutex<bool>>,
    /// Work queue stores strings to map and ids to get the corresponding dict back
    work_queue: Arc<ArrayQueue<WorkQueue<(usize, String)>>>,
    /// Results of the threads go here
    results_queue: Arc<ArrayQueue<WorkQueue<(Vec<Mapping>, usize)>>>,
}
// unsafe impl Send for Aligner {}

#[pymethods]
impl Aligner {
    /// Initialise a new Py Class Aligner
    /// Aligner struct, mimicking minimap2's python interface
    #[new]
    #[pyo3(signature = (fn_idx_in=None, preset=None, k=None, w=None, min_cnt=None, min_chain_score=None, min_dp_score=None, bw=None, best_n=None, n_threads=3, fn_idx_out=None, max_frag_len=None, extra_flags=None, seq=None, scoring=None))]
    #[allow(clippy::too_many_arguments, unused_assignments)]
    fn py_new(
        fn_idx_in: Option<std::path::PathBuf>,
        preset: Option<String>,
        k: Option<usize>,
        w: Option<usize>,
        min_cnt: Option<usize>,
        min_chain_score: Option<usize>,
        min_dp_score: Option<usize>,
        bw: Option<usize>,
        best_n: Option<usize>,
        n_threads: usize,
        fn_idx_out: Option<std::path::PathBuf>,
        max_frag_len: Option<usize>,
        extra_flags: Option<usize>,
        seq: Option<String>,
        scoring: Option<&PyTuple>,
    ) -> PyResult<Self> {
        // handle ctrl c signal to kill threads - development use only!
<<<<<<< HEAD
=======
        println!("{n_threads}");
>>>>>>> 9816afa2
        let mut mapopts = minimap2::MapOpt::default();
        let mut idxopts = minimap2::IdxOpt::default();
        unsafe { minimap2_sys::mm_set_opt(std::ptr::null(), &mut idxopts, &mut mapopts) };
        if let Some(preset) = preset {
            let _preset = std::ffi::CString::new(preset).unwrap();
            unsafe {
                minimap2_sys::mm_set_opt(_preset.as_ptr() as *const i8, &mut idxopts, &mut mapopts)
            };
        }
        // For 'drop-in' mappy compatibility we should add the flag 4
        mapopts.flag |= 4;
        idxopts.batch_size |= 0x7fffffffffffffff_u64;

        if let Some(k) = k {
            idxopts.k = k as i16
        }
        if let Some(w) = w {
            idxopts.w = w as i16
        }
        if let Some(min_cnt) = min_cnt {
            mapopts.min_cnt = min_cnt as i32
        }
        if let Some(min_chain_score) = min_chain_score {
            mapopts.min_chain_score = min_chain_score as i32
        }
        if let Some(min_dp_score) = min_dp_score {
            mapopts.min_dp_max = min_dp_score as i32
        }
        if let Some(bw) = bw {
            mapopts.bw = bw as i32
        }
        if let Some(best_n) = best_n {
            mapopts.best_n = best_n as i32
        }
        if let Some(max_frag_len) = max_frag_len {
            mapopts.max_frag_len = max_frag_len as i32
        }
        if let Some(extra_flags) = extra_flags {
            mapopts.flag |= extra_flags as i64
        }
        if let Some(scoring) = scoring {
            if scoring.len() >= 4 {
                mapopts.a = scoring.get_item(0).unwrap().extract::<i32>().unwrap();
                mapopts.b = scoring.get_item(1).unwrap().extract::<i32>().unwrap();
                mapopts.q = scoring.get_item(2).unwrap().extract::<i32>().unwrap();
                mapopts.e = scoring.get_item(3).unwrap().extract::<i32>().unwrap();
                mapopts.q2 = mapopts.q;
                mapopts.e2 = mapopts.e;
                if scoring.len() >= 6 {
                    mapopts.q2 = scoring.get_item(4).unwrap().extract::<i32>().unwrap();
                    mapopts.e2 = scoring.get_item(5).unwrap().extract::<i32>().unwrap();
                    if scoring.len() >= 7 {
                        mapopts.sc_ambi = scoring.get_item(6).unwrap().extract::<i32>().unwrap();
                    }
                }
            }
        }

        // TODO: The scoping rules are tricky here - maybe
        if let Some(_seq) = seq {
            return Err(PyNotImplementedError::new_err("Not Implemented"));
        }
        if let Some(_fn_idx_out) = fn_idx_out {
            // If this is set, we create an MMI but cannot use it
            return Err(PyNotImplementedError::new_err("Not Implemented"));
        }
        if let Some(fn_idx_in) = fn_idx_in {
            let fn_in = std::ffi::CString::new(fn_idx_in.to_str().unwrap()).unwrap();
            let idx_reader = std::mem::MaybeUninit::new(unsafe {
                minimap2_sys::mm_idx_reader_open(fn_in.as_ptr(), &idxopts, std::ptr::null())
            });

            let mut idx: std::mem::MaybeUninit<*mut minimap2_sys::mm_idx_t> =
                std::mem::MaybeUninit::uninit();

            let idx_reader = unsafe { idx_reader.assume_init() };

            unsafe {
                idx = std::mem::MaybeUninit::new(minimap2_sys::mm_idx_reader_read(
                    &mut *idx_reader as *mut minimap2_sys::mm_idx_reader_t,
                    n_threads as libc::c_int,
                ));
                // Close the reader
                minimap2_sys::mm_idx_reader_close(idx_reader);
                // Set index opts
                minimap2_sys::mm_mapopt_update(&mut mapopts, *idx.as_ptr());
                // Idx index name
                minimap2_sys::mm_idx_index_name(idx.assume_init());
            };
            let al = Aligner {
                aligner: minimap2::Aligner {
                    mapopt: mapopts,
                    idxopt: idxopts,
                    threads: n_threads,
                    idx: Some(unsafe { *idx.assume_init() }),
                    idx_reader: Some(unsafe { *idx_reader }),
                },
                n_threads: 0,
                _handles: Arc::new(Mutex::new(vec![])),
                stop: Arc::new(Mutex::new(false)),
                work_queue: Arc::new(ArrayQueue::<WorkQueue<(usize, String)>>::new(50000)),
                results_queue: Arc::new(ArrayQueue::<WorkQueue<(Vec<Mapping>, usize)>>::new(50000)),
            };
            // al.setup_signal();
            return Ok(al);
        }
        Err(PyRuntimeError::new_err("Did not create or open an index"))
    }

    /// Return the sequence names contained within an index as a list.
    #[getter]
    fn seq_names(&self) -> PyResult<Vec<String>> {
        if !self.aligner.has_index() {
            return Err(PyRuntimeError::new_err("Index hasn't loaded"));
        }
        unsafe {
            let ns = (self.aligner.idx.unwrap()).n_seq;
            let mut sn = Vec::with_capacity(ns as usize);
            for i in 0..ns {
                sn.push(
                    std::ffi::CStr::from_ptr(
                        (*((self.aligner.idx.unwrap()).seq.offset(i as isize))).name,
                    )
                    .to_str()
                    .unwrap()
                    .to_string(),
                )
            }
            Ok(sn)
        }
    }

    ///  Retrieves a (sub)sequence from the index and returns it as a Python string. None is
    ///  returned if name is not present in the index or the start/end coordinates are invalid
    ///  or if the index does not contain any sequence.
    #[pyo3(signature = (name, start=0, end=2147483647), text_signature = "(name, start=0, end=2147483647)")]
    fn seq(&self, name: String, start: i32, end: i32) -> PyResult<Option<String>> {
        Ok(match self._get_index_seq(name, start, end) {
            Ok(res) => Some(res),
            Err(_) => None,
        })
    }

    /// Map a single read, blocking
    #[pyo3(signature = (seq, seq2=None, cs=false, MD=false), text_signature = "(seq, seq2=None, cs=False, MD=False)")]
    #[allow(non_snake_case)]
    fn map(&self, seq: String, seq2: Option<String>, cs: bool, MD: bool) -> PyResult<Vec<Mapping>> {
        // TODO: PyIterProtocol to map single reads and return as a generator
        if let Some(_seq2) = seq2 {
            return Err(PyNotImplementedError::new_err(
                "Using `seq2` is not implemented",
            ));
        }
        match self.aligner.map(
            seq.as_bytes(),
            cs,
            MD,
            Some(self.aligner.mapopt.max_frag_len as usize),
            None,
        ) {
            Ok(res) => Ok(res
                .into_iter()
                .map(|m| {
                    let a = m.alignment.unwrap();
                    Mapping {
                        query_start: m.query_start,                // i32,
                        query_end: m.query_end,                    // i32,
                        strand: Strand::from_mm2_strand(m.strand), // Strand,
                        target_name: m.target_name.unwrap(),       // String,
                        target_len: m.target_len,                  // i32,
                        target_start: m.target_start,              // i32,
                        target_end: m.target_end,                  // i32,
                        match_len: m.match_len,                    // i32,
                        block_len: m.block_len,                    // i32,
                        mapq: m.mapq,                              // u32,
                        is_primary: m.is_primary,                  // bool
                        cigar: a.cigar.unwrap_or_default(),        // Vec<(u32, u8)>
                        NM: a.nm,                                  // i32
                        MD: a.md,                                  // Option<String>
                        cs: a.cs,                                  // Option<String>
                    }
                })
                .collect()),
            Err(e) => Err(PyRuntimeError::new_err(e)),
        }
    }

    /// Map a single read, blocking
    #[pyo3(signature = (_seq, seq2=None, _cs=false, _MD=false), text_signature = "(_seq, seq2=None, _cs=False, _MD=False)")]
    #[allow(non_snake_case)]
    fn map_no_op(
        &self,
        _seq: String,
        seq2: Option<String>,
        _cs: bool,
        _MD: bool,
    ) -> PyResult<Vec<Mapping>> {
        // TODO: PyIterProtocol to map single reads and return as a generator
        if let Some(_seq2) = seq2 {
            return Err(PyNotImplementedError::new_err(
                "Using `seq2` is not implemented",
            ));
        }
        Ok(self.no_op_map())
    }

    ///  Enable multi threading on this mappy instance.
    ///
    /// Example
    /// -------
    /// `aligner::enable_threading(8)`
    #[pyo3(signature = (n_threads), text_signature = "(n_threads=8)")]
    fn enable_threading(&mut self, n_threads: usize) -> PyResult<()> {
        self.n_threads = n_threads;
        let dones = Arc::new(Mutex::new(vec![false; n_threads]));
        for i in 0..n_threads {
            let _aligner = self.aligner.clone();
            let stop = Arc::clone(&self.stop);
            let wq = Arc::clone(&self.work_queue);
            let rq = Arc::clone(&self.results_queue);
            let thread_number = i;
            let done_ref = Arc::clone(&dones);

            // start the threads
            std::thread::spawn(move || {
                loop {
                    // STOP SIGNAL RECEVIED SIGINT/SIGTERM
                    if *stop.lock().unwrap() {
                        break;
                    }
                    let wait_as_done = {
                        let mut dr: std::sync::MutexGuard<'_, Vec<bool>> = done_ref.lock().unwrap();
                        let done = *dr.get(thread_number).unwrap();
                        let all_done = all(dr.iter(), |elt| *elt);
                        if all_done {
                            // everythread has sent a done, so set them all to not done again
                            for b in dr.iter_mut() {
                                *b = !*b;
                            }
                        }
                        done & !all_done
                    };
                    // this thread has sent a done and not all other threads are fininshed
                    if wait_as_done {
                        std::thread::sleep(Duration::from_millis(1));
                        continue;
                    }
                    match wq.pop() {
                        None => std::thread::sleep(Duration::from_millis(10)),
                        Some(work_item) => {
                            match work_item {
                                WorkQueue::Done => {
                                    rq.push(WorkQueue::Done).unwrap();
                                    {
                                        done_ref.lock().unwrap()[thread_number] = true;
                                    }
                                }
                                WorkQueue::Work((id_num, seq)) => {
                                    match _aligner.map(
                                        seq.as_bytes(),
                                        true,
                                        false,
                                        Some(_aligner.mapopt.max_frag_len as usize),
                                        None,
                                    ) {
                                        Ok(_mappings) => {
                                            mem::drop(seq);
                                            let mappings: Vec<Mapping> = _mappings
                                                .into_iter()
                                                .map(|m| {
                                                    let a = m.alignment.unwrap();
                                                    Mapping {
                                                        query_start: m.query_start,                // i32,
                                                        query_end: m.query_end, // i32,
                                                        strand: Strand::from_mm2_strand(m.strand), // Strand,
                                                        target_name: m.target_name.unwrap(), // String,
                                                        target_len: m.target_len,            // i32,
                                                        target_start: m.target_start,        // i32,
                                                        target_end: m.target_end,            // i32,
                                                        match_len: m.match_len,              // i32,
                                                        block_len: m.block_len,              // i32,
                                                        mapq: m.mapq,                        // u32,
                                                        is_primary: m.is_primary,            // bool
                                                        cigar: a.cigar.unwrap_or_default(), // Vec<(u32, u8)>
                                                        NM: a.nm,
                                                        MD: a.md,
                                                        cs: a.cs,
                                                    }
                                                })
                                                .collect();
                                            rq.push(WorkQueue::Result((mappings, id_num))).unwrap();
                                        }
                                        Err(_) => {
                                            eprintln!("Failed to map sequence in threaded implementation.")
                                        }
                                    }
                                }
                                _ => {
                                    println!("What is this doing in the work queue")
                                }
                            }
                        }
                    }
                }
            });
        }
        Ok(())
    }

    /// Align a sequence Optionally back off if we fail to add the sequence to the queue, in the case that the work queue is full.
    #[pyo3(signature = (seqs, back_off=true))]
    fn map_batch(&self, seqs: &PyAny, back_off: bool) -> PyResult<AlignmentBatchResultIter> {
        let mut res = AlignmentBatchResultIter::new();
        // Set the number of threads
        res.set_n_threads(self.n_threads);
        // do the heavy work
        self._map_batch(&mut res, seqs, back_off)?;
        // let return_metadata: (i32, i32, String) = (metadata.read_number, metadata.channel_number, String::from("hdea"));
        Ok(res)
    }

    /// Return whether or not this Aligner has an index.
    fn __bool__(&self) -> PyResult<bool> {
        Ok(self.aligner.idx.is_some())
    }

    /// Get the k value from the index.
    #[getter]
    fn k(&self) -> PyResult<i32> {
        Ok(self.aligner.idx.unwrap().k)
    }
    /// Get the w value form the index.
    #[getter]
    fn w(&self) -> PyResult<i32> {
        Ok(self.aligner.idx.unwrap().w)
    }

    /// Get the number of sequences present in the index
    #[getter]
    fn n_seq(&self) -> PyResult<u32> {
        Ok(self.aligner.idx.unwrap().n_seq)
    }
}

impl Aligner {
    /// Instead of calling out to the ALigner, return a predefined dummy mapping
    pub fn no_op_map(&self) -> Vec<Mapping> {
        vec![Mapping {
            query_start: 0,                                             // i32,
            query_end: 1000,                                            // i32,
            strand: Strand::from_mm2_strand(minimap2::Strand::Forward), // Strand,
            target_name: String::from("Hello"),                         // String,
            target_len: 101010,                                         // i32,
            target_start: 10,                                           // i32,
            target_end: 1010,                                           // i32,
            match_len: 1000,                                            // i32,
            block_len: 1000,                                            // i32,
            mapq: 60,                                                   // u32,
            is_primary: true,                                           // bool
            cigar: vec![],                                              // Vec<(u32, u8)>
            NM: 0,
            MD: None,
            cs: Some(String::from("Cigar string")),
        }]
    }
    /// Setup signal catching for ctrl c to stop threads
    pub fn setup_signal(&self) {
        let stop = Arc::clone(&self.stop);
        ctrlc::set_handler(move || {
            println!("Signal intercepted");
            *stop.lock().unwrap() = true;
            std::process::exit(0);
        })
        .expect("Failed to set signal listener");
    }
    /// Private function
    /// Get a sequence or subsequence of a contig loaded into the index.
    pub fn _get_index_seq(&self, name: String, start: i32, mut end: i32) -> Result<String, &str> {
        if !self.aligner.has_index() {
            return Err("No index");
        }
        if (self.aligner.mapopt.flag & minimap2_sys::MM_F_CIGAR as i64 != 0)
            && (self.aligner.idx.unwrap().flag & minimap2_sys::MM_I_NO_SEQ as i32 != 0)
        {
            return Err("No sequence in this index");
        }
        let ref_seq_id: i32 = unsafe {
            minimap2_sys::mm_idx_name2id(
                self.aligner.idx.as_ref().unwrap() as *const minimap2_sys::mm_idx_t,
                std::ffi::CString::new(name)
                    .unwrap()
                    .as_bytes_with_nul()
                    .as_ptr() as *const i8,
            )
        };
        if (ref_seq_id < 0) | (ref_seq_id as u32 >= self.aligner.idx.unwrap().n_seq) {
            return Err("Could not find reference in index");
        }

        let ref_seq_offset = unsafe {
            *(self
                .aligner
                .idx
                .as_ref()
                .unwrap()
                .seq
                .offset(ref_seq_id as isize))
        };
        let ref_seq_len = ref_seq_offset.len as i32;
        if start >= ref_seq_len || start >= end {
            return Err("Funky start and end coords");
        }
        if end < 0 || end > ref_seq_len {
            end = ref_seq_len;
        }
        let seq_len = end - start;
        let mut seq_buf: Vec<u8> = vec![0; seq_len as usize];
        let _len = unsafe {
            minimap2_sys::mm_idx_getseq(
                self.aligner.idx.as_ref().unwrap() as *const minimap2_sys::mm_idx_t,
                ref_seq_id as u32,
                start as u32,
                end as u32,
                seq_buf.as_mut_ptr(),
            )
        };
        for c in &mut seq_buf {
            *c = match *c {
                0 => 65, // A
                1 => 67, // C
                2 => 71, // G
                3 => 84, // T
                4 => 78, // N
                _ => return Err("Got an unknown char, not {ACGTN}"),
            }
        }
        Ok(std::string::String::from_utf8(seq_buf).unwrap())
    }

    /// Align a batch of reads provided in an iterator, using a threadpool with the number of threads specified by
    /// .enable_threading()
    #[allow(clippy::type_complexity)]
<<<<<<< HEAD
    pub fn _map_batch(
        &self,
        res: &mut AlignmentBatchResultIter,
        seqs: &PyAny,
        back_off: bool,
    ) -> PyResult<()> {
=======
    pub fn _map_batch(&self, res: &mut AlignmentBatchResultIter, seqs: &PyAny) -> PyResult<()> {
>>>>>>> 9816afa2
        if self.n_threads == 0_usize {
            return Err(PyRuntimeError::new_err(
                "Multi threading not enabled on this instance. Please call `.enable_threading()`",
            ));
        }
        match seqs.extract() {
            Ok(SupportedTypes::List(_)) => (),
            Ok(SupportedTypes::Tuple(_)) => (),
            Ok(SupportedTypes::Iter(_)) => (),
            Ok(SupportedTypes::Sequence(_)) => (),
            _ => {
                return Err(PyTypeError::new_err(
                    "Unsupported batch type, pass a list, iter, generator or tuple",
                ))
            }
        };
        let results_queue: Arc<ArrayQueue<WorkQueue<(Vec<Mapping>, usize)>>> =
            Arc::clone(&self.results_queue);
        let results_tx = res.tx.clone();
        let counter = Arc::clone(&res._n_finished_threads);
        let n_threads = res._n_threads;
        std::thread::spawn(move || {
            loop {
                //             // pop returns None if the queue is empty, which is possible at the start as data hasn't been added below
                match results_queue.pop() {
                    //                 // We
                    Some(worky) => match worky {
                        // each thread can only see one workqueue DONE
                        WorkQueue::Done => {
                            // This thread has finished
                            // Lock the mutex and increment
                            let mut num = counter.lock().unwrap();
                            *num += 1;
                            // println!("{num}");
                            // ALL threads have finished
                            if *num == n_threads {
                                results_tx.send(WorkQueue::Finished).unwrap();
                                // reset number of finshed threads
                                break;
                            }
                        }
                        WorkQueue::Result(result) => {
                            let id = result.1;
                            match results_tx.send(WorkQueue::Result(result)) {
                                Ok(()) => {}
                                Err(e) => {
                                    eprintln!("Internal error returning data. {e} {id}");
                                }
                            }
                        }
                        _ => {
                            eprintln!("Wrong WorkQueue arm seen in worker thread.")
                        }
                    },
                    // Todo Crossbeam backoff rather than continue
                    None => {
                        std::thread::sleep(Duration::from_millis(5));
                    }
                }
                //             // (id_num, seq): (usize, String)
            }
        });
        let iter = match seqs.iter() {
            Ok(it) => it,
            _ => return Err(PyTypeError::new_err("Could not iterate batch")),
        };
        let work_queue: Arc<ArrayQueue<WorkQueue<(usize, String)>>> = Arc::clone(&self.work_queue);
        for (id_num, py_dict) in iter.enumerate() {
            let py_dict = py_dict?;
            let data: HashMap<String, Py<PyAny>> = match py_dict.extract() {
                Ok(x) => x,
                _ => {
                    return Err(PyTypeError::new_err(
                        "Element in iterable is not a dictionary",
                    ))
                }
            };
            res.data.insert(id_num, data);
            let seq: String = match py_dict.get_item("seq") {
                Ok(seq) => match seq.extract::<String>() {
                    Ok(seq) => seq.clone(),
                    _ => return Err(PyValueError::new_err("`seq` must be a string")),
                },
                _ => {
                    return Err(PyKeyError::new_err(
                        "AHHH Key 🗝️  not found in iterated dictionary",
                    ))
                }
            };
<<<<<<< HEAD
            match work_queue.push(WorkQueue::Work((id_num, seq))) {
                Ok(()) => {}
                Err(e) => {
                    if back_off {
                        let mut attempts = 0;
                        let mut sleep_duration = Duration::from_millis(100); // Initial sleep duration (in milliseconds)

                        while attempts < 6 {
                            if work_queue.push(e.clone()).is_ok() {
                                break; // Operation succeeded
                            }

                            attempts += 1;
                            thread::sleep(sleep_duration);

                            // Increase the sleep duration exponentially
                            sleep_duration *= 2;
                        }
                        eprintln!("Internal error adding data to work queue. {e:#?} {id_num}");
                    } else {
                        eprintln!("Internal error adding data to work queue. {e:#?} {id_num}");
                    }
                }
            }
=======
            work_queue.push(WorkQueue::Work((id_num, seq))).unwrap();
>>>>>>> 9816afa2
        }
        // Now we add n_thread dones, one for each thread. When the threads see this they know to close as there is no more data
        for _ in 0..self.n_threads {
            work_queue.push(WorkQueue::Done).unwrap();
        }

        Ok(())
    }
}

/// Python iterable types that are accepted by the `Aligner.map_batch()` function
#[derive(FromPyObject)]
enum SupportedTypes<'py> {
    /// PyList wrapper
    List(&'py PyList),
    /// PyTuple wrapper
    Tuple(&'py PyTuple),
    /// PyIter wrapper
    Iter(&'py PyIterator),
    /// PySequence wrapper
    Sequence(&'py PySequence),
}

/// Struct for returning data to the python runtime as an iterabled.
#[pyclass]
pub struct AlignmentBatchResultIter {
    /// Sender of results into this scope
    tx: Sender<WorkQueue<(Vec<Mapping>, usize)>>,
    /// Receive the sent data
    rx: Receiver<WorkQueue<(Vec<Mapping>, usize)>>,
    /// HashMap for caching sent data
    data: FnvHashMap<usize, HashMap<String, Py<PyAny>>>,
    /// Number of threads, which checks against the number offinished threads
    _n_threads: usize,
    /// Number of finished threads, used to know when to close the receiver. Is unlocked in the worker threads.
    _n_finished_threads: Arc<Mutex<usize>>,
}

impl Default for AlignmentBatchResultIter {
    /// Impl default for the `AlignmentBatchResultIter.`
    fn default() -> Self {
        Self::new()
    }
}

/// Iterator for the batch results from a multi threaded call to mapper
#[pymethods]
impl AlignmentBatchResultIter {
    /// Initialise a new `AlignmentBatchResultIter`. Spawns the Send And Receive channels.
    #[new]
    pub fn new() -> Self {
        let (tx, rx) = bounded(20000);
        AlignmentBatchResultIter {
            tx,
            rx,
            data: FnvHashMap::default(),
            _n_threads: 0_usize,
            _n_finished_threads: Arc::new(Mutex::new(0_usize)),
        }
    }

    /// Set the number of threads on this mappy_rs instance
    pub fn set_n_threads(&mut self, n_threads: usize) {
        self._n_threads = n_threads;
    }

    /// Returns the Iterable, in this case the struct itself.
    fn __iter__(slf: PyRef<'_, Self>) -> PyRef<'_, Self> {
        slf
    }

    /// Returns the next element in the Iterator.
    #[allow(clippy::type_complexity)]
    fn __next__(&mut self) -> IterNextOutput<(Vec<Mapping>, HashMap<String, Py<PyAny>>), &str> {
        let try_recv = self.rx.recv();
        match try_recv {
            Ok(work_queue_member) => match work_queue_member {
                WorkQueue::Finished => IterNextOutput::Return("Finished"),
                WorkQueue::Result((mapping, id_num)) => {
                    let data = self.data.remove(&id_num).unwrap();
                    IterNextOutput::Yield((mapping, data))
                }
                _ => {
                    eprintln!("Received wrong variant as a Result");
                    IterNextOutput::Return("Wrong variant")
                }
            },
            Err(RecvError) => {
                eprintln!("Receiver Error");
                IterNextOutput::Return("Receiver error - channel was closed")
            }
        }
    }
}

/// Initialise the python module and add the Aligner class.
#[pymodule]
fn mappy_rs(_py: Python<'_>, m: &PyModule) -> PyResult<()> {
    m.add_class::<Aligner>()?;
    Ok(())
}

#[cfg(test)]
mod tests {
    use super::*;
    use std::path::PathBuf;

    fn get_resource_dir() -> PathBuf {
        let mut path = PathBuf::from(env!("CARGO_MANIFEST_DIR"));
        path.push("resources/test");
        path
    }

    fn get_test_file(file: &str) -> PathBuf {
        let mut path = get_resource_dir();
        path.push(file);
        path
    }

    fn get_test_aligner() -> Result<Aligner, PyErr> {
        let path = get_test_file("test.mmi");
        Aligner::py_new(
            Some(path),
            None,
            None,
            None,
            None,
            None,
            None,
            None,
            None,
            4_usize,
            None,
            None,
            None,
            None,
            None,
        )
    }

    #[test]
    fn load_index() {
        let al = get_test_aligner().unwrap();
        assert!(al.aligner.has_index());
    }

    #[test]
    fn test_property_k() {
        let al = get_test_aligner().unwrap();
        assert!(al.k().unwrap() == 15);
    }

    #[test]
    fn test_property_w() {
        let al = get_test_aligner().unwrap();
        assert!(al.w().unwrap() == 10);
    }

    #[test]
    fn test_property_n_seq() {
        let al = get_test_aligner().unwrap();
        assert!(al.n_seq().unwrap() == 4);
    }

    #[test]
    fn test_property_seq_names() {
        let al = get_test_aligner().unwrap();
        let expected = vec![
            "Bacillus_subtilis",
            "Enterococcus_faecalis",
            "Escherichia_coli_1",
            "Escherichia_coli_2",
        ];
        let mut seq_names = al.seq_names().unwrap();
        seq_names.sort();
        assert!(seq_names == expected);
    }

    #[test]
    fn test_get_seq() {
        let al = get_test_aligner().unwrap();
        let contig = "Bacillus_subtilis";
        let expected = "AGAGTGAAGCCAATATTCCGATAACGATTGCTTTCATGATATCCCTCATTCTGGCATTATTTTTTTATACTATACTATTC\
                        GATATCGCACAGATCAATGGAGTCGTGAGAAAATAAACATGTTTTGCGAACCGCTATGTGTGGAAGACAAAAAATGGAGG\
                        TGAAATTGATGGAAGCAAAGACACAGGCGTACTTTTTTCAGGATGATGGCAGGATTCCGAATCACCCTGATTTTCCGCTC\
                        GTTGTGTATCAAAACGCACTCAAGGACACCGGTCAGGCAGAGCGGATCGTCAACCGGCATGGCTGGTCAAACAGCTGGTC\
                        GGGGAGTGTTTTTCCATACCATCATTATCACAGCAATACGCATGAAGTCCTGATTGCAGTTCGGGGAGAGGCTGTGATTC";
        let seq = al
            .seq(String::from(contig), 0, 2147483647)
            .unwrap()
            .unwrap();
        assert!(seq == *expected);
    }

    #[test]
    fn map_one() {
        let al = get_test_aligner().unwrap();
        let mappings = al.map(
            String::from("AGAGCAGGTAGGATCGTTGAAAAAAGAGTACTCAGGATTCCATTCAACTTTTACTGATTTGAAGCGTACTGTTTATGGCC\
                          AAGAATATTTACGTCTTTACAACCAATACGCAAAAAAAGGTTCATTGAGTTTGGTTGTGATTTGATGAAAATTACTGAGA\
                          ATAACAGGATTATTAAGCTGATTGATGAACTAAATCAGCTTAATAAATATTCTTTGCAGATAGGAATATTTGGGGAAAAT\
                          GATTCTTTTATGGCGATGTTGGCCCAAGTTCATGAATTTGGGGTGACTATTCGTCCCAAAGGTCGTTTTCTTGTTATACC\
                          ACTTATGAAAAAGTATAGAGGTAAAAGTCCACGTCAATTTGATTTGTTTTTTATGCAAACTAAAGAAAATCACAAGTTTT"),
            None, true, false).unwrap();
        assert!(mappings.len() == 1);
        assert!(mappings[0].get_target_start().unwrap() == 0);
        assert!(mappings[0].get_target_end().unwrap() == 400);
    }
}<|MERGE_RESOLUTION|>--- conflicted
+++ resolved
@@ -20,10 +20,7 @@
 use std::mem;
 use std::sync::{Arc, Mutex};
 use std::time::Duration;
-<<<<<<< HEAD
 use std::{mem, thread};
-=======
->>>>>>> 9816afa2
 
 /// Strand enum
 #[pyclass]
@@ -332,11 +329,6 @@
         seq: Option<String>,
         scoring: Option<&PyTuple>,
     ) -> PyResult<Self> {
-        // handle ctrl c signal to kill threads - development use only!
-<<<<<<< HEAD
-=======
-        println!("{n_threads}");
->>>>>>> 9816afa2
         let mut mapopts = minimap2::MapOpt::default();
         let mut idxopts = minimap2::IdxOpt::default();
         unsafe { minimap2_sys::mm_set_opt(std::ptr::null(), &mut idxopts, &mut mapopts) };
@@ -779,16 +771,13 @@
     /// Align a batch of reads provided in an iterator, using a threadpool with the number of threads specified by
     /// .enable_threading()
     #[allow(clippy::type_complexity)]
-<<<<<<< HEAD
     pub fn _map_batch(
         &self,
         res: &mut AlignmentBatchResultIter,
         seqs: &PyAny,
         back_off: bool,
     ) -> PyResult<()> {
-=======
-    pub fn _map_batch(&self, res: &mut AlignmentBatchResultIter, seqs: &PyAny) -> PyResult<()> {
->>>>>>> 9816afa2
+
         if self.n_threads == 0_usize {
             return Err(PyRuntimeError::new_err(
                 "Multi threading not enabled on this instance. Please call `.enable_threading()`",
@@ -878,7 +867,6 @@
                     ))
                 }
             };
-<<<<<<< HEAD
             match work_queue.push(WorkQueue::Work((id_num, seq))) {
                 Ok(()) => {}
                 Err(e) => {
@@ -903,9 +891,6 @@
                     }
                 }
             }
-=======
-            work_queue.push(WorkQueue::Work((id_num, seq))).unwrap();
->>>>>>> 9816afa2
         }
         // Now we add n_thread dones, one for each thread. When the threads see this they know to close as there is no more data
         for _ in 0..self.n_threads {
