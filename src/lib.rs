//! A multithreaded minimap2 mappy clone in rust.
//! Serves as a drop in for mappy in single threaded mode.
//! Designed for use with readfish https://github.com/LooseLab/readfish/.
#![deny(missing_docs)]
#![deny(clippy::missing_docs_in_private_items)]

use crossbeam::channel::{bounded, Receiver, RecvError, Sender};
use fnv::FnvHashMap;
use pyo3::exceptions::{
    PyKeyError, PyNotImplementedError, PyRuntimeError, PyTypeError, PyValueError,
};
use pyo3::prelude::*;
use pyo3::pyclass::IterNextOutput;
use pyo3::types::{PyIterator, PyList, PySequence, PyTuple};
use pyo3::FromPyObject;
use std::collections::HashMap;
use std::fmt::{Display, Formatter};
use threadpool::ThreadPool;

/// Strand enum
#[pyclass]
#[derive(Debug, PartialEq, Eq, Copy, Clone)]
pub enum Strand {
    /// Maps to the forward strand
    Forward,
    /// Maps to the Reverse strand
    Reverse,
}

/// Enum containing results from multithreaded Alignment
#[derive(Debug)]
enum WorkQueue<T> {
    /// The threads are finished
    Done,
    /// Result of multi threaded mapping queue
    Result(T),
}

/// Implement `Display` for `Strand`.
impl Display for Strand {
    fn fmt(&self, f: &mut Formatter) -> std::fmt::Result {
        let strand_string = match self {
            Strand::Forward => String::from("+"),
            Strand::Reverse => String::from("-"),
        };
        write!(f, "{strand_string}")
    }
}

#[pymethods]
impl Strand {
    /// String representation of the strand
    fn __str__(&self) -> String {
        format!("{}", &self)
    }
}

impl Strand {
    /// Convert the minimap2 crate strand to the strand enum found in our crate.
    fn from_mm2_strand(strand: minimap2::Strand) -> Strand {
        match strand {
            minimap2::Strand::Forward => Strand::Forward,
            minimap2::Strand::Reverse => Strand::Reverse,
        }
    }
}

/// Result of an alignment.
/// Attributes can be accessed using the `minimap2/mappy` attribute names, or
/// longer form methods.
///
/// # Examples
///
/// ```
///     use mappy_rs::{Mapping, Strand};
///     let m = Mapping {
///         query_start: 32,
///         query_end: 33,
///         strand: Strand::Forward,
///         target_name: String::from("Shark_bait"),
///         target_len: 10,
///         target_start: 10,
///         target_end: 11,
///         match_len: 10,
///         block_len: 10,
///         mapq: 69,
///         is_primary: true,
///         cigar: vec![(10, 11)],
///         NM: 10,
///         MD: None,
///         cs: None
///     };
///     // valid
///     assert!(m.target_start == 10); // also gets the mapping start
/// ```
///
/// In python this can be referenced as mapping.r_st or mapping.target_start.
#[pyclass]
#[derive(Debug, Clone, PartialEq, Eq)]
#[allow(non_snake_case)]
pub struct Mapping {
    /// Mapping start on the query DNA sequence
    #[pyo3(get)]
    pub query_start: i32,
    /// Mapping end on the query DNA sequence
    #[pyo3(get)]
    pub query_end: i32,
    /// DNA strand the mapping is on (Forward or reverse)
    pub strand: Strand,
    /// The name of the chromosome/contig mapped to
    #[pyo3(get)]
    pub target_name: String,
    /// Length of the target contig mapped to
    #[pyo3(get)]
    pub target_len: i32,
    /// Mapping start on the contig mapped to
    #[pyo3(get)]
    pub target_start: i32,
    /// Mapping end on the contig mapped to
    #[pyo3(get)]
    pub target_end: i32,
    /// Match length of the alignment
    #[pyo3(get)]
    pub match_len: i32,
    /// Block length of the alignment (includes gaps)
    #[pyo3(get)]
    pub block_len: i32,
    /// Alignment quality between 0-255, with 255 for missing.
    #[pyo3(get)]
    pub mapq: u32,
    /// Alignment is primary or not
    #[pyo3(get)]
    pub is_primary: bool,
    /// The CIGAR operations/numbers of the alignment
    #[pyo3(get)]
    pub cigar: Vec<(u32, u8)>,
    /// Total number of matchs, mismatches and gaps in the alignment
    #[pyo3(get)]
    pub NM: i32,
    /// MD string of the alignment
    #[pyo3(get)]
    pub MD: Option<String>,
    /// CIGAR string
    #[pyo3(get)]
    pub cs: Option<String>,
}

/// Implement `Display` for `Mapping`. Writes out a paf formatted Mapping result.
/// NB. As the paf record spec describes, this will not include the `query name` and `query length`
/// fields.
impl Display for Mapping {
    fn fmt(&self, f: &mut Formatter) -> std::fmt::Result {
        let tp = if self.is_primary { "tp:A:P" } else { "tp:A:S" };
        let cigar = self.get_cigar_str().unwrap();
        write!(
            f,
            "{}\t{}\t{}\t{}\t{}\t{}\t{}\t{}\t{}\t{}\t{}\tcg:Z:{}",
            self.query_start,
            self.query_end,
            self.strand,
            self.target_name,
            self.target_len,
            self.target_start,
            self.target_end,
            self.match_len,
            self.block_len,
            self.mapq,
            tp,
            cigar
        )
    }
}

/// Selection of python methods for an Alignment Mapping.
#[pymethods]
impl Mapping {
    /// Implement the python `repr()` method.
    fn __repr__(&self) -> String {
        format!("{self:#?}")
    }

    /// Implement the string representation in python.
    fn __str__(&self) -> String {
        format!("{self}")
    }

    /// Get the target name from a `Mapping`. Alias for `mappy.Alignment.ctg`
    #[getter(ctg)]
    fn get_target_name(&self) -> PyResult<String> {
        Ok(self.target_name.clone())
    }
    /// Get the target contig length from a `Mapping`. Alias for `mappy.Alignment.ctg_len`
    #[getter(ctg_len)]
    fn get_target_len(&self) -> PyResult<i32> {
        Ok(self.target_len)
    }

    /// Get the mapping start on the reference from a `Mapping`. Alias for `mappy.Alignment.r_st`
    #[getter(r_st)]
    fn get_target_start(&self) -> PyResult<i32> {
        Ok(self.target_start)
    }

    /// Get the mapping end on the reference from a `Mapping`. Alias for `mappy.Alignment.r_en`
    #[getter(r_en)]
    fn get_target_end(&self) -> PyResult<i32> {
        Ok(self.target_end)
    }

    /// Get the mapping start on the query sequence from a `Mapping`. Alias for `mappy.Alignment.q_st`
    #[getter(q_st)]
    fn get_query_start(&self) -> PyResult<i32> {
        Ok(self.query_start)
    }

    /// Get the mapping end on the query sequence from a `Mapping`. Alias for `mappy.Alignment.q_en`
    #[getter(q_en)]
    fn get_query_end(&self) -> PyResult<i32> {
        Ok(self.query_end)
    }

    /// Get the strand from a `Mapping`. Alias for `mappy.Alignment.strand`
    #[getter(strand)]
    fn get_strand(&self) -> PyResult<i32> {
        Ok(match self.strand {
            Strand::Forward => 1,
            Strand::Reverse => -1,
        })
    }

    /// Get the alignment block length from a `Mapping`. Alias for `mappy.Alignment.blen`
    #[getter(blen)]
    fn get_block_len(&self) -> PyResult<i32> {
        Ok(self.block_len)
    }

    /// Get the match length from a `Mapping`. Alias for `mappy.Aignment.mlen`
    #[getter(mlen)]
    fn get_match_len(&self) -> PyResult<i32> {
        Ok(self.match_len)
    }

    /// Get the cigar string from a `Mapping`. Alias for `mappy.Alignment.cigar_str`
    #[getter(cigar_str)]
    fn get_cigar_str(&self) -> PyResult<String> {
        let strs = self
            .cigar
            .clone()
            .into_iter()
            .map(|(n, op)| {
                let c = match op {
                    0 => "M",
                    1 => "I",
                    2 => "D",
                    3 => "N",
                    4 => "S",
                    5 => "H",
                    6 => "P",
                    7 => "=",
                    8 => "X",
                    _ => return Err("Invalid CIGAR code `{op}`"),
                };
                Ok(format!("{n}{c}"))
            })
            .collect::<Result<Vec<_>, _>>();
        match strs {
            Ok(cstr) => Ok(cstr.join("")),
            Err(err) => Err(PyValueError::new_err(err)),
        }
    }

    /// Return whether this `Mapping` is a primary mapping. Alias for `mappy.Alignment.is_primary`
    #[getter(is_primary)]
    fn get_is_primary(&self) -> PyResult<bool> {
        Ok(self.is_primary)
    }
}

/// Aligner struct, mimicking minimap2's python interface
#[pyclass]
#[derive(Clone)]
pub struct Aligner {
    /// Inner minimap2::Aligner
    pub aligner: minimap2::Aligner,
    /// Number of mapping threads
    n_threads: usize,
}
unsafe impl Send for Aligner {}

#[pymethods]
impl Aligner {
    /// Initialise a new Py Class Aligner
    /// Aligner struct, mimicking minimap2's python interface
    #[new]
    #[pyo3(signature = (fn_idx_in=None, preset=None, k=None, w=None, min_cnt=None, min_chain_score=None, min_dp_score=None, bw=None, best_n=None, n_threads=3, fn_idx_out=None, max_frag_len=None, extra_flags=None, seq=None, scoring=None))]
    #[allow(clippy::too_many_arguments, unused_assignments)]
    fn py_new(
        fn_idx_in: Option<std::path::PathBuf>,
        preset: Option<String>,
        k: Option<usize>,
        w: Option<usize>,
        min_cnt: Option<usize>,
        min_chain_score: Option<usize>,
        min_dp_score: Option<usize>,
        bw: Option<usize>,
        best_n: Option<usize>,
        n_threads: usize,
        fn_idx_out: Option<std::path::PathBuf>,
        max_frag_len: Option<usize>,
        extra_flags: Option<usize>,
        seq: Option<String>,
        scoring: Option<&PyTuple>,
    ) -> PyResult<Self> {
        let mut mapopts = minimap2::MapOpt::default();
        let mut idxopts = minimap2::IdxOpt::default();
        unsafe { minimap2_sys::mm_set_opt(std::ptr::null(), &mut idxopts, &mut mapopts) };
        if let Some(preset) = preset {
            let _preset = std::ffi::CString::new(preset).unwrap();
            unsafe {
                minimap2_sys::mm_set_opt(_preset.as_ptr() as *const i8, &mut idxopts, &mut mapopts)
            };
        }
        // For 'drop-in' mappy compatibility we should add the flag 4
        mapopts.flag |= 4;
        idxopts.batch_size |= 0x7fffffffffffffff_u64;

        if let Some(k) = k {
            idxopts.k = k as i16
        }
        if let Some(w) = w {
            idxopts.w = w as i16
        }
        if let Some(min_cnt) = min_cnt {
            mapopts.min_cnt = min_cnt as i32
        }
        if let Some(min_chain_score) = min_chain_score {
            mapopts.min_chain_score = min_chain_score as i32
        }
        if let Some(min_dp_score) = min_dp_score {
            mapopts.min_dp_max = min_dp_score as i32
        }
        if let Some(bw) = bw {
            mapopts.bw = bw as i32
        }
        if let Some(best_n) = best_n {
            mapopts.best_n = best_n as i32
        }
        if let Some(max_frag_len) = max_frag_len {
            mapopts.max_frag_len = max_frag_len as i32
        }
        if let Some(extra_flags) = extra_flags {
            mapopts.flag |= extra_flags as i64
        }
        if let Some(scoring) = scoring {
            if scoring.len() >= 4 {
                mapopts.a = scoring.get_item(0).unwrap().extract::<i32>().unwrap();
                mapopts.b = scoring.get_item(1).unwrap().extract::<i32>().unwrap();
                mapopts.q = scoring.get_item(2).unwrap().extract::<i32>().unwrap();
                mapopts.e = scoring.get_item(3).unwrap().extract::<i32>().unwrap();
                mapopts.q2 = mapopts.q;
                mapopts.e2 = mapopts.e;
                if scoring.len() >= 6 {
                    mapopts.q2 = scoring.get_item(4).unwrap().extract::<i32>().unwrap();
                    mapopts.e2 = scoring.get_item(5).unwrap().extract::<i32>().unwrap();
                    if scoring.len() >= 7 {
                        mapopts.sc_ambi = scoring.get_item(6).unwrap().extract::<i32>().unwrap();
                    }
                }
            }
        }

        // TODO: The scoping rules are tricky here - maybe
        if let Some(_seq) = seq {
            return Err(PyNotImplementedError::new_err("Not Implemented"));
        }
        if let Some(_fn_idx_out) = fn_idx_out {
            // If this is set, we create an MMI but cannot use it
            return Err(PyNotImplementedError::new_err("Not Implemented"));
        }
        if let Some(fn_idx_in) = fn_idx_in {
            let fn_in = std::ffi::CString::new(fn_idx_in.to_str().unwrap()).unwrap();
            let idx_reader = std::mem::MaybeUninit::new(unsafe {
                minimap2_sys::mm_idx_reader_open(fn_in.as_ptr(), &idxopts, std::ptr::null())
            });

            let mut idx: std::mem::MaybeUninit<*mut minimap2_sys::mm_idx_t> =
                std::mem::MaybeUninit::uninit();

            let idx_reader = unsafe { idx_reader.assume_init() };

            unsafe {
                idx = std::mem::MaybeUninit::new(minimap2_sys::mm_idx_reader_read(
                    &mut *idx_reader as *mut minimap2_sys::mm_idx_reader_t,
                    n_threads as libc::c_int,
                ));
                // Close the reader
                minimap2_sys::mm_idx_reader_close(idx_reader);
                // Set index opts
                minimap2_sys::mm_mapopt_update(&mut mapopts, *idx.as_ptr());
                // Idx index name
                minimap2_sys::mm_idx_index_name(idx.assume_init());
            };

            return Ok(Aligner {
                aligner: minimap2::Aligner {
                    mapopt: mapopts,
                    idxopt: idxopts,
                    threads: n_threads,
                    idx: Some(unsafe { *idx.assume_init() }),
                    idx_reader: Some(unsafe { *idx_reader }),
                },
                n_threads: 0,
            });
        }
        Err(PyRuntimeError::new_err("Did not create or open an index"))
    }

    /// Return the sequence names contained within an index as a list.
    #[getter]
    fn seq_names(&self) -> PyResult<Vec<String>> {
        if !self.aligner.has_index() {
            return Err(PyRuntimeError::new_err("Index hasn't loaded"));
        }
        unsafe {
            let ns = (self.aligner.idx.unwrap()).n_seq;
            let mut sn = Vec::with_capacity(ns as usize);
            for i in 0..ns {
                sn.push(
                    std::ffi::CStr::from_ptr(
                        (*((self.aligner.idx.unwrap()).seq.offset(i as isize))).name,
                    )
                    .to_str()
                    .unwrap()
                    .to_string(),
                )
            }
            Ok(sn)
        }
    }

    ///  Retrieves a (sub)sequence from the index and returns it as a Python string. None is
    ///  returned if name is not present in the index or the start/end coordinates are invalid
    ///  or if the index does not contain any sequence.
    #[pyo3(signature = (name, start=0, end=2147483647), text_signature = "(name, start=0, end=2147483647)")]
    fn seq(&self, name: String, start: i32, end: i32) -> PyResult<Option<String>> {
        Ok(match self._get_index_seq(name, start, end) {
            Ok(res) => Some(res),
            Err(_) => None,
        })
    }

    /// Map a single read, blocking
    #[pyo3(signature = (seq, seq2=None, cs=false, MD=false), text_signature = "(seq, seq2=None, cs=False, MD=False)")]
    #[allow(non_snake_case)]
    fn map(&self, seq: String, seq2: Option<String>, cs: bool, MD: bool) -> PyResult<Vec<Mapping>> {
        // TODO: PyIterProtocol to map single reads and return as a generator
        if let Some(_seq2) = seq2 {
            return Err(PyNotImplementedError::new_err(
                "Using `seq2` is not implemented",
            ));
        }
        match self.aligner.map(
            seq.as_bytes(),
            cs,
            MD,
            Some(self.aligner.mapopt.max_frag_len as usize),
            None,
        ) {
            Ok(res) => Ok(res
                .into_iter()
                .map(|m| {
                    let a = m.alignment.unwrap();
                    Mapping {
                        query_start: m.query_start,                // i32,
                        query_end: m.query_end,                    // i32,
                        strand: Strand::from_mm2_strand(m.strand), // Strand,
                        target_name: m.target_name.unwrap(),       // String,
                        target_len: m.target_len,                  // i32,
                        target_start: m.target_start,              // i32,
                        target_end: m.target_end,                  // i32,
                        match_len: m.match_len,                    // i32,
                        block_len: m.block_len,                    // i32,
                        mapq: m.mapq,                              // u32,
                        is_primary: m.is_primary,                  // bool
                        cigar: a.cigar.unwrap_or(vec![]),          // Vec<(u32, u8)>
                        NM: a.nm,
                        MD: a.md,
                        cs: a.cs,
                    }
                })
                .collect()),
            Err(e) => Err(PyRuntimeError::new_err(e)),
        }
    }

    ///  Enable multi threading on this mappy instance.
    ///
    /// Example
    /// -------
    /// ```aligner::enable_threading(8)```
    #[pyo3(signature = (n_threads), text_signature = "(n_threads=8)")]
    fn enable_threading(&mut self, n_threads: usize) -> PyResult<()> {
        self.n_threads = n_threads;
        Ok(())
    }

    /// Align a sequence with optional Metadata tuple. If provided, the tuple MUST be in the shape of (channel_number: int, read_id: str)
    fn map_batch(&self, seqs: &PyAny) -> PyResult<AlignmentBatchResultIter> {
        let mut res = AlignmentBatchResultIter::new();
        // do the heavy work
        self._map_batch(&mut res, seqs)?;
        // let alignment
        // let return_metadata: (i32, i32, String) = (metadata.read_number, metadata.channel_number, String::from("hdea"));
        Ok(res)
    }

    /// Return whether or not this Aligner has an index.
    fn __bool__(&self) -> PyResult<bool> {
        Ok(self.aligner.idx.is_some())
    }

    /// Get the k value from the index.
    #[getter]
    fn k(&self) -> PyResult<i32> {
        Ok(self.aligner.idx.unwrap().k)
    }

    /// Get the w value form the index.
    #[getter]
    fn w(&self) -> PyResult<i32> {
        Ok(self.aligner.idx.unwrap().w)
    }

    /// Get the number of sequences present in the index
    #[getter]
    fn n_seq(&self) -> PyResult<u32> {
        Ok(self.aligner.idx.unwrap().n_seq)
    }
}

impl Aligner {
    /// Private function
    /// Get a sequence or subsequence of a contig loaded into the index.
    pub fn _get_index_seq(&self, name: String, start: i32, mut end: i32) -> Result<String, &str> {
        if !self.aligner.has_index() {
            return Err("No index");
        }
        if (self.aligner.mapopt.flag & minimap2_sys::MM_F_CIGAR as i64 != 0)
            && (self.aligner.idx.unwrap().flag & minimap2_sys::MM_I_NO_SEQ as i32 != 0)
        {
            return Err("No sequence in this index");
        }
        let ref_seq_id: i32 = unsafe {
            minimap2_sys::mm_idx_name2id(
                self.aligner.idx.as_ref().unwrap() as *const minimap2_sys::mm_idx_t,
                std::ffi::CString::new(name)
                    .unwrap()
                    .as_bytes_with_nul()
                    .as_ptr() as *const i8,
            )
        };
        if (ref_seq_id < 0) | (ref_seq_id as u32 >= self.aligner.idx.unwrap().n_seq) {
            return Err("Could not find reference in index");
        }

        let ref_seq_offset = unsafe {
            *(self
                .aligner
                .idx
                .as_ref()
                .unwrap()
                .seq
                .offset(ref_seq_id as isize))
        };
        let ref_seq_len = ref_seq_offset.len as i32;
        if start >= ref_seq_len || start >= end {
            return Err("Funky start and end coords");
        }
        if end < 0 || end > ref_seq_len {
            end = ref_seq_len;
        }
        let seq_len = end - start;
        let mut seq_buf: Vec<u8> = vec![0; seq_len as usize];
        let _len = unsafe {
            minimap2_sys::mm_idx_getseq(
                self.aligner.idx.as_ref().unwrap() as *const minimap2_sys::mm_idx_t,
                ref_seq_id as u32,
                start as u32,
                end as u32,
                seq_buf.as_mut_ptr(),
            )
        };
        for c in &mut seq_buf {
            *c = match *c {
                0 => 65, // A
                1 => 67, // C
                2 => 71, // G
                3 => 84, // T
                4 => 78, // N
                _ => return Err("Got an unknown char, not {ACGTN}"),
            }
        }
        Ok(std::string::String::from_utf8(seq_buf).unwrap())
    }

<<<<<<< HEAD
    /// Align a batch of reads provided in an iterator.
    pub fn _map_batch(&self, res: &mut AlignmentBatchResultIter, seqs: &PyAny) -> PyResult<()> {
=======
    /// Align a batch of reads provided in an iterator, using a threadpool with the number of threads specified by
    /// .enable_threading()
    pub fn _map_batch(
        &self,
        res: &mut AlignmentBatchResultIter,
        seqs: &PyIterator,
    ) -> PyResult<()> {
>>>>>>> 0d236fe1
        if self.n_threads == 0_usize {
            return Err(PyRuntimeError::new_err(
                "Multi threading not enabled on this instance. Please call `.enable_threading()`",
            ));
        }
        let _ = match seqs.extract() {
            Ok(SupportedTypes::List(_)) => (),
            Ok(SupportedTypes::Tuple(_)) => (),
            Ok(SupportedTypes::Iter(_)) => (),
            Ok(SupportedTypes::Sequence(_)) => (),
            _ => {
                return Err(PyTypeError::new_err(
                    "Unsupported batch type, pass a list, iter, generator or tuple",
                ))
            }
        };

        let iter = match seqs.iter() {
            Ok(it) => it,
            _ => return Err(PyTypeError::new_err("Could not iterate batch")),
        };

        let p = ThreadPool::new(self.n_threads);
        for (id_num, py_dicts) in iter.enumerate() {
            let py_dict = py_dicts?;
            let data: HashMap<String, Py<PyAny>> = match py_dict.extract() {
                Ok(x) => x,
                _ => {
                    return Err(PyTypeError::new_err(
                        "Element in iterable is not a dictionary",
                    ))
                }
            };
            res.data.insert(id_num, data);
            let sendy = res.tx.clone();
            let seq: String = match py_dict.get_item("seq") {
                Ok(seq) => match seq.extract() {
                    Ok(seq) => seq,
                    _ => return Err(PyValueError::new_err("`seq` must be a string")),
                },
                _ => {
                    return Err(PyKeyError::new_err(
                        "AHHH Key 🗝️  not found in iterated dictionary",
                    ))
                }
            };
            let aligner = self.clone();
            p.execute(move || {
                let maps = aligner.map(seq, None, true, true).unwrap();
                match sendy.send(WorkQueue::Result((maps, id_num))) {
                    Ok(()) => {}
                    Err(e) => {
                        println!("Internal error returning data. {e}");
                    }
                }
            });
        }
        p.join();
        res.tx.send(WorkQueue::Done).unwrap();
        Ok(())
    }
}

<<<<<<< HEAD
/// Python iterable types that are accepted by the `Aligner.map_batch()` function
#[derive(FromPyObject)]
enum SupportedTypes<'py> {
    List(&'py PyList),
    Tuple(&'py PyTuple),
    Iter(&'py PyIterator),
    Sequence(&'py PySequence),
}

=======
/// Struct for returning data to the python runtime as an iterabled.
>>>>>>> 0d236fe1
#[pyclass]
pub struct AlignmentBatchResultIter {
    /// Sender of results into this scope
    tx: Sender<WorkQueue<(Vec<Mapping>, usize)>>,
    /// Receive the sent data
    rx: Receiver<WorkQueue<(Vec<Mapping>, usize)>>,
    /// HashMap for caching sent data
    data: FnvHashMap<usize, HashMap<String, Py<PyAny>>>,
}

impl Default for AlignmentBatchResultIter {
    /// Impl default for the `AlignmentBatchResultIter.`
    fn default() -> Self {
        Self::new()
    }
}

/// Iterator for the batch results from a multi threaded call to mapper
#[pymethods]
impl AlignmentBatchResultIter {
    /// Initialise a new `AlignmentBatchResultIter`. Spawns the Send And Receive channels.
    #[new]
    pub fn new() -> Self {
        let (tx, rx) = bounded(4000);
        AlignmentBatchResultIter {
            tx,
            rx,
            data: FnvHashMap::default(),
        }
    }

    /// Returns the Iterable, in this case the struct itself.
    fn __iter__(slf: PyRef<'_, Self>) -> PyRef<'_, Self> {
        slf
    }

    /// Returns the next element in the Iterator.
    #[allow(clippy::type_complexity)]
    fn __next__(
        &mut self,
    ) -> IterNextOutput<(Vec<Mapping>, HashMap<String, Py<PyAny>>), &'static str> {
        let try_recv = self.rx.recv();
        match try_recv {
            Ok(work_queue_member) => match work_queue_member {
                WorkQueue::Done => IterNextOutput::Return("Home you're finished, 'cause I am..."),
                WorkQueue::Result((mapping, id_num)) => {
                    let data = self.data.get(&id_num).unwrap().clone();
                    IterNextOutput::Yield((mapping, data))
                }
            },
            Err(RecvError) => IterNextOutput::Return("Home you're finished, 'cause I am..."),
        }
    }
}

/// Initialise the python module and add the Aligner class.
#[pymodule]
fn mappy_rs(_py: Python<'_>, m: &PyModule) -> PyResult<()> {
    m.add_class::<Aligner>()?;
    Ok(())
}

#[cfg(test)]
mod tests {
    use super::*;
    use std::path::PathBuf;

    fn get_resource_dir() -> PathBuf {
        let mut path = PathBuf::from(env!("CARGO_MANIFEST_DIR"));
        path.push("resources/test");
        path
    }

    fn get_test_file(file: &str) -> PathBuf {
        let mut path = get_resource_dir();
        path.push(file);
        path
    }

    fn get_test_aligner() -> Result<Aligner, PyErr> {
        let path = get_test_file("test.mmi");
        Aligner::py_new(
            Some(path),
            None,
            None,
            None,
            None,
            None,
            None,
            None,
            None,
            4_usize,
            None,
            None,
            None,
            None,
            None,
        )
    }

    #[test]
    fn load_index() {
        let al = get_test_aligner().unwrap();
        assert!(al.aligner.has_index());
    }

    #[test]
    fn test_property_k() {
        let al = get_test_aligner().unwrap();
        assert!(al.k().unwrap() == 15);
    }

    #[test]
    fn test_property_w() {
        let al = get_test_aligner().unwrap();
        assert!(al.w().unwrap() == 10);
    }

    #[test]
    fn test_property_n_seq() {
        let al = get_test_aligner().unwrap();
        assert!(al.n_seq().unwrap() == 4);
    }

    #[test]
    fn test_property_seq_names() {
        let al = get_test_aligner().unwrap();
        let expected = vec![
            "Bacillus_subtilis",
            "Enterococcus_faecalis",
            "Escherichia_coli_1",
            "Escherichia_coli_2",
        ];
        let mut seq_names = al.seq_names().unwrap();
        seq_names.sort();
        assert!(seq_names == expected);
    }

    #[test]
    fn test_get_seq() {
        let al = get_test_aligner().unwrap();
        let contig = "Bacillus_subtilis";
        let expected = "AGAGTGAAGCCAATATTCCGATAACGATTGCTTTCATGATATCCCTCATTCTGGCATTATTTTTTTATACTATACTATTC\
                        GATATCGCACAGATCAATGGAGTCGTGAGAAAATAAACATGTTTTGCGAACCGCTATGTGTGGAAGACAAAAAATGGAGG\
                        TGAAATTGATGGAAGCAAAGACACAGGCGTACTTTTTTCAGGATGATGGCAGGATTCCGAATCACCCTGATTTTCCGCTC\
                        GTTGTGTATCAAAACGCACTCAAGGACACCGGTCAGGCAGAGCGGATCGTCAACCGGCATGGCTGGTCAAACAGCTGGTC\
                        GGGGAGTGTTTTTCCATACCATCATTATCACAGCAATACGCATGAAGTCCTGATTGCAGTTCGGGGAGAGGCTGTGATTC";
        let seq = al
            .seq(String::from(contig), 0, 2147483647)
            .unwrap()
            .unwrap();
        assert!(seq == *expected);
    }

    #[test]
    fn map_one() {
        let al = get_test_aligner().unwrap();
        let mappings = al.map(
            String::from("AGAGCAGGTAGGATCGTTGAAAAAAGAGTACTCAGGATTCCATTCAACTTTTACTGATTTGAAGCGTACTGTTTATGGCC\
                          AAGAATATTTACGTCTTTACAACCAATACGCAAAAAAAGGTTCATTGAGTTTGGTTGTGATTTGATGAAAATTACTGAGA\
                          ATAACAGGATTATTAAGCTGATTGATGAACTAAATCAGCTTAATAAATATTCTTTGCAGATAGGAATATTTGGGGAAAAT\
                          GATTCTTTTATGGCGATGTTGGCCCAAGTTCATGAATTTGGGGTGACTATTCGTCCCAAAGGTCGTTTTCTTGTTATACC\
                          ACTTATGAAAAAGTATAGAGGTAAAAGTCCACGTCAATTTGATTTGTTTTTTATGCAAACTAAAGAAAATCACAAGTTTT"),
            None, true, false).unwrap();
        println!("{mappings:#?}");
        assert!(mappings.len() == 1);
        assert!(mappings[0].get_target_start().unwrap() == 0);
        assert!(mappings[0].get_target_end().unwrap() == 400);
    }
}<|MERGE_RESOLUTION|>--- conflicted
+++ resolved
@@ -603,18 +603,9 @@
         Ok(std::string::String::from_utf8(seq_buf).unwrap())
     }
 
-<<<<<<< HEAD
-    /// Align a batch of reads provided in an iterator.
-    pub fn _map_batch(&self, res: &mut AlignmentBatchResultIter, seqs: &PyAny) -> PyResult<()> {
-=======
     /// Align a batch of reads provided in an iterator, using a threadpool with the number of threads specified by
     /// .enable_threading()
-    pub fn _map_batch(
-        &self,
-        res: &mut AlignmentBatchResultIter,
-        seqs: &PyIterator,
-    ) -> PyResult<()> {
->>>>>>> 0d236fe1
+    pub fn _map_batch(&self, res: &mut AlignmentBatchResultIter, seqs: &PyAny) -> PyResult<()> {
         if self.n_threads == 0_usize {
             return Err(PyRuntimeError::new_err(
                 "Multi threading not enabled on this instance. Please call `.enable_threading()`",
@@ -678,7 +669,6 @@
     }
 }
 
-<<<<<<< HEAD
 /// Python iterable types that are accepted by the `Aligner.map_batch()` function
 #[derive(FromPyObject)]
 enum SupportedTypes<'py> {
@@ -688,9 +678,7 @@
     Sequence(&'py PySequence),
 }
 
-=======
 /// Struct for returning data to the python runtime as an iterabled.
->>>>>>> 0d236fe1
 #[pyclass]
 pub struct AlignmentBatchResultIter {
     /// Sender of results into this scope
